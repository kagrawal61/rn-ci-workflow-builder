import { buildEnv, buildTriggers, cacheSteps } from '../helpers';
import notificationHelpers from '../helpers/notifications';
import platformHelpers from '../helpers/platforms';
import { buildStaticAnalysisSteps } from '../helpers/steps';
import storageHelpers from '../helpers/storage';
<<<<<<< HEAD
import {
  GitHubJob,
  GitHubStep,
  GitHubWorkflow,
  WorkflowOptions,
} from '../types';

// Types moved to src/presets/types.ts
=======
import notificationHelpers from '../helpers/notifications';
// Import iOS implementation utilities for future use
// import { createIOSBuildJob, setupIOSJobDependencies } from './iosImplementation';
>>>>>>> f8eec5d4

/**
 * Build workflow preset for PR/branch builds
 * 
 * Creates GitHub Actions workflow configurations for React Native app builds
 * with support for Android and quality checks.
 * 
 * @param opts Workflow generator options including platform, variant and notification settings
 * @returns Complete GitHub workflow configuration
 */
export function buildBuildPipeline(opts: WorkflowOptions): GitHubWorkflow {
  const {
    triggers,
    env,
    secrets,
    cache = { enabled: true },
    runsOn = 'ubuntu-latest',
    nodeVersions = [20],
    packageManager = 'yarn',
    build = {
      platform: 'android',
      variant: 'release',
      storage: 'github',
      notification: 'pr-comment',
      includeStaticAnalysis: true,
<<<<<<< HEAD
      androidOutputType: 'apk',
=======
>>>>>>> f8eec5d4
    },
  } = opts;

  // Add required secrets for build storage
  const requiredSecrets = [...(secrets || [])];

  // Add required secrets for notifications
  if (build.notification === 'slack' || build.notification === 'both') {
    if (!requiredSecrets.includes('SLACK_WEBHOOK_URL')) {
      requiredSecrets.push('SLACK_WEBHOOK_URL');
    }
  }
  if (build.notification === 'pr-comment' || build.notification === 'both') {
    if (!requiredSecrets.includes('GITHUB_TOKEN')) {
      requiredSecrets.push('GITHUB_TOKEN');
    }
  }

  // Add required secrets for storage
  if (build.storage === 'drive' || build.storage === 's3') {
    if (!requiredSecrets.includes('RCLONE_CONFIG')) {
      requiredSecrets.push('RCLONE_CONFIG');
    }
  }

  if (build.storage === 'firebase') {
    if (!requiredSecrets.includes('FIREBASE_APP_ID')) {
      requiredSecrets.push('FIREBASE_APP_ID');
    }
    if (!requiredSecrets.includes('FIREBASE_TOKEN')) {
      requiredSecrets.push('FIREBASE_TOKEN');
    }
  }

  // Jobs collection
  const jobs: Record<string, GitHubJob> = {};

  // Add static analysis job if static analysis is included
  if (build.includeStaticAnalysis) {
    // Create a separate job for static analysis to avoid duplication
    const staticAnalysisSteps = buildStaticAnalysisSteps(
      packageManager,
      nodeVersions[0] || 20,
      cache,
      opts.staticAnalysis
    );

    const staticAnalysisJob: GitHubJob = {
      name: 'Run Static Analysis',
      'runs-on': runsOn,
      steps: staticAnalysisSteps,
    };

    jobs.static_analysis = staticAnalysisJob;
  }

<<<<<<< HEAD
  // Create common setup steps
  const setupSteps: GitHubStep[] = [
    { name: 'Checkout', uses: 'actions/checkout@v4' },
    {
      name: 'Setup Node',
      uses: 'actions/setup-node@v4',
      with: {
        'node-version': nodeVersions[0] || 20,
        cache: packageManager === 'yarn' ? 'yarn' : 'npm',
      },
    },
    ...cacheSteps(packageManager, cache),
    packageManager === 'yarn'
      ? { name: 'Install', run: 'yarn install --immutable' }
      : { name: 'Install', run: 'npm ci' },
  ];

  // Helper function to create a build job
  const createBuildJob = (platform: 'android' | 'ios'): GitHubJob => {
    const jobRunsOn = platform === 'ios' ? 'macos-latest' : runsOn;
    const buildJob: GitHubJob = {
      name: `Build ${platform.charAt(0).toUpperCase()}${platform.slice(1)} ${build.variant?.charAt(0).toUpperCase()}${build.variant?.slice(1)}`,
      'runs-on': jobRunsOn,
      steps: [],
    };

    // Add dependency on static analysis job if it exists
    if (build.includeStaticAnalysis) {
      buildJob.needs = ['static_analysis'];
    }

    // Add platform-specific build steps
    if (platform === 'android') {
      buildJob.steps = platformHelpers.createAndroidBuildSteps(
        setupSteps,
        packageManager,
        '',
        build
      );
    } else if (platform === 'ios') {
      buildJob.steps = platformHelpers.createIOSBuildSteps(
        setupSteps,
        packageManager,
        '',
        build
      );
    }

    // Add storage steps if configured
    if (build.storage) {
      const storageSteps =
        platform === 'android'
          ? storageHelpers.createAndroidStorageSteps(build)
          : storageHelpers.createIOSStorageSteps(build);
      buildJob.steps.push(...storageSteps);
    }

    // Add notification steps if configured
    if (build.notification && build.notification !== 'none') {
      const notificationSteps =
        platform === 'android'
          ? notificationHelpers.createAndroidNotificationSteps(build)
          : notificationHelpers.createIOSNotificationSteps(build);
      buildJob.steps.push(...notificationSteps);
    }

    return buildJob;
  };

  // Create build jobs based on platform
  if (build.platform === 'both') {
    jobs['build-android'] = createBuildJob('android');
    jobs['build-ios'] = createBuildJob('ios');
  } else if (build.platform === 'android') {
    jobs['build-android'] = createBuildJob('android');
  } else if (build.platform === 'ios') {
    jobs['build-ios'] = createBuildJob('ios');
  } else {
    // Fallback for other platforms - create a generic build job
    const platformName = build.platform || 'unknown';
    const variantName = build.variant || 'debug';
    const buildJob: GitHubJob = {
      name: `Build ${platformName.charAt(0).toUpperCase()}${platformName.slice(1)} ${variantName.charAt(0).toUpperCase()}${variantName.slice(1)}`,
=======
  // iOS build support is coming soon
  // The implementation has been moved to iosImplementation.ts
  // When iOS support is ready, uncomment the import at the top of this file
  // and add the following code:
  //
  // if (build.platform === 'ios' || build.platform === 'both') {
  //   const iosJobs = createIOSBuildJob(opts, setupSteps, buildParams);
  //   jobs = { ...jobs, ...iosJobs };
  // }

  // Determine if static analysis should be included
  const includeStaticAnalysis = build.includeStaticAnalysis !== undefined 
    ? build.includeStaticAnalysis 
    : build.includeHealthCheck;
  
  // Add quality check job if static analysis is included
  if (includeStaticAnalysis) {
    // Create a separate job for static analysis checks to avoid duplication
    jobs['quality-check'] = {
      name: 'Quality Checks',
>>>>>>> f8eec5d4
      'runs-on': runsOn,
      steps: setupSteps,
    };

<<<<<<< HEAD
    if (build.includeStaticAnalysis) {
      buildJob.needs = ['static_analysis'];
=======
  // Set up dependencies between jobs
  if (includeStaticAnalysis) {
    // Build jobs depend on quality check
    // iOS job dependencies will be handled by setupIOSJobDependencies when iOS support is ready
    if (build.platform === 'android' || build.platform === 'both' || build.platform === 'ios') {
      jobs['build-android'].needs = ['quality-check'];
>>>>>>> f8eec5d4
    }

    jobs.build = buildJob;
  }

  /**
   * Add explicit GitHub workflow permissions when PR comments are enabled
   * 
   * GitHub Actions uses a least-privilege approach for workflow token permissions.
   * When commenting on PRs, the workflow requires specific permissions:
   * - contents:read - For accessing repository contents
   * - pull-requests:write - For adding/updating comments on PRs
   * - issues:write - For interacting with issues (some PR operations require this)
   */
  const permissions = build.notification === 'pr-comment' || build.notification === 'both'
    ? {
        contents: 'read',
        'pull-requests': 'write',
        issues: 'write',
      } as const
    : undefined;

  return {
    name: opts.name ?? 'Build Pipeline',
    on: buildTriggers(triggers),
<<<<<<< HEAD
    env: buildEnv(env, requiredSecrets),
=======
    env: buildEnv(env, secrets),
    permissions,
>>>>>>> f8eec5d4
    jobs,
  };
}<|MERGE_RESOLUTION|>--- conflicted
+++ resolved
@@ -3,7 +3,6 @@
 import platformHelpers from '../helpers/platforms';
 import { buildStaticAnalysisSteps } from '../helpers/steps';
 import storageHelpers from '../helpers/storage';
-<<<<<<< HEAD
 import {
   GitHubJob,
   GitHubStep,
@@ -12,18 +11,13 @@
 } from '../types';
 
 // Types moved to src/presets/types.ts
-=======
-import notificationHelpers from '../helpers/notifications';
-// Import iOS implementation utilities for future use
-// import { createIOSBuildJob, setupIOSJobDependencies } from './iosImplementation';
->>>>>>> f8eec5d4
 
 /**
  * Build workflow preset for PR/branch builds
- * 
+ *
  * Creates GitHub Actions workflow configurations for React Native app builds
  * with support for Android and quality checks.
- * 
+ *
  * @param opts Workflow generator options including platform, variant and notification settings
  * @returns Complete GitHub workflow configuration
  */
@@ -42,10 +36,7 @@
       storage: 'github',
       notification: 'pr-comment',
       includeStaticAnalysis: true,
-<<<<<<< HEAD
       androidOutputType: 'apk',
-=======
->>>>>>> f8eec5d4
     },
   } = opts;
 
@@ -102,7 +93,6 @@
     jobs.static_analysis = staticAnalysisJob;
   }
 
-<<<<<<< HEAD
   // Create common setup steps
   const setupSteps: GitHubStep[] = [
     { name: 'Checkout', uses: 'actions/checkout@v4' },
@@ -186,43 +176,12 @@
     const variantName = build.variant || 'debug';
     const buildJob: GitHubJob = {
       name: `Build ${platformName.charAt(0).toUpperCase()}${platformName.slice(1)} ${variantName.charAt(0).toUpperCase()}${variantName.slice(1)}`,
-=======
-  // iOS build support is coming soon
-  // The implementation has been moved to iosImplementation.ts
-  // When iOS support is ready, uncomment the import at the top of this file
-  // and add the following code:
-  //
-  // if (build.platform === 'ios' || build.platform === 'both') {
-  //   const iosJobs = createIOSBuildJob(opts, setupSteps, buildParams);
-  //   jobs = { ...jobs, ...iosJobs };
-  // }
-
-  // Determine if static analysis should be included
-  const includeStaticAnalysis = build.includeStaticAnalysis !== undefined 
-    ? build.includeStaticAnalysis 
-    : build.includeHealthCheck;
-  
-  // Add quality check job if static analysis is included
-  if (includeStaticAnalysis) {
-    // Create a separate job for static analysis checks to avoid duplication
-    jobs['quality-check'] = {
-      name: 'Quality Checks',
->>>>>>> f8eec5d4
       'runs-on': runsOn,
       steps: setupSteps,
     };
 
-<<<<<<< HEAD
     if (build.includeStaticAnalysis) {
       buildJob.needs = ['static_analysis'];
-=======
-  // Set up dependencies between jobs
-  if (includeStaticAnalysis) {
-    // Build jobs depend on quality check
-    // iOS job dependencies will be handled by setupIOSJobDependencies when iOS support is ready
-    if (build.platform === 'android' || build.platform === 'both' || build.platform === 'ios') {
-      jobs['build-android'].needs = ['quality-check'];
->>>>>>> f8eec5d4
     }
 
     jobs.build = buildJob;
@@ -230,30 +189,27 @@
 
   /**
    * Add explicit GitHub workflow permissions when PR comments are enabled
-   * 
+   *
    * GitHub Actions uses a least-privilege approach for workflow token permissions.
    * When commenting on PRs, the workflow requires specific permissions:
    * - contents:read - For accessing repository contents
    * - pull-requests:write - For adding/updating comments on PRs
    * - issues:write - For interacting with issues (some PR operations require this)
    */
-  const permissions = build.notification === 'pr-comment' || build.notification === 'both'
-    ? {
-        contents: 'read',
-        'pull-requests': 'write',
-        issues: 'write',
-      } as const
-    : undefined;
+  const permissions =
+    build.notification === 'pr-comment' || build.notification === 'both'
+      ? ({
+          contents: 'read',
+          'pull-requests': 'write',
+          issues: 'write',
+        } as const)
+      : undefined;
 
   return {
     name: opts.name ?? 'Build Pipeline',
     on: buildTriggers(triggers),
-<<<<<<< HEAD
-    env: buildEnv(env, requiredSecrets),
-=======
     env: buildEnv(env, secrets),
     permissions,
->>>>>>> f8eec5d4
     jobs,
   };
 }